# Product Context

## Reason for the Project

Standardizing data formats for 3D city models is crucial for semantically storing real-world information as permanent records. CityJSON is a widely adopted OGC standard format for this purpose, and its text sequence variant, CityJSONSeq, has been developed to facilitate easier data utilization by software applications. However, the shift towards cloud-native environments and the increasing demand for handling massive datasets necessitate more efficient data processing methods both system-wide and on the web.

While optimized data formats such as PMTiles, FlatBuffers, Mapbox Vector Tiles, and Cloud Optimized GeoTIFF have been proposed for vector and raster data, options for 3D city models remain limited. This research aims to explore optimized data formats for CityJSON tailored for cloud-native processing and evaluate their performance and use cases.

## Problems to be Solved

### Lack of Efficient 3D City Model Data Formats

- Existing formats like CityJSON and CityJSONSeq are not optimized for large-scale cloud processing.
- Limited support for spatial indexing and efficient querying.
- Inefficiencies in downloading and processing large 3D city model datasets.

### Scalability Issues in Cloud-Native Environments

- High storage and processing costs for unoptimized 3D city models.
- Challenges in handling arbitrary extents of urban data dynamically.
- Lack of standardized methods for fetching, sorting, and filtering large-scale 3D datasets.

### Limited Adoption of Optimized Binary Formats

- Current 3D data formats do not leverage modern binary serialization techniques.
- Need for improved compression, indexing, and partial fetching for cloud and web applications.
- Performance limitations in current file formats for visualization and analysis.

### Research Gaps

- Lack of specialized approaches for cloud-native processing of 3D city models.
- Existing research has focused on text-based formats rather than optimized binary encoding.
- Limited studies evaluating real-world performance benefits of FlatBuffers in geospatial applications.
- Challenges in maintaining the semantic richness of CityJSON while optimizing for cloud-based retrieval.

## How It Should Work

### Implementation of FlatBuffers for CityJSON

- Integrate FlatBuffers as an optimized binary format for CityJSON.
- Support for spatial indexing to enhance data retrieval performance.
- Implement spatial sorting and partial fetching via HTTP Range requests.

### Optimization Methodology

1. **Comprehensive Review**: Evaluate existing optimized formats (e.g., PMTiles, Cloud Optimized GeoTIFF).
2. **Format Adaptation**: Modify CityJSON to incorporate efficient binary storage and indexing.
3. **Benchmarking**: Compare performance with traditional CityJSON and assess scalability in cloud environments.
4. **Implementation of Spatial Indexing**: Develop a Hilbert R-tree indexing approach to optimize query performance.
5. **Partial Data Retrieval Mechanism**: Enable downloading and processing of only relevant subsets of 3D city models.
6. **Web-Based Query Optimization**: Enhance interactive applications through HTTP Range requests and on-the-fly decoding.

### Cloud-Native Processing Enhancements

- Enable single-file containment of entire urban areas.
- Reduce cloud storage and computation costs through efficient serialization.
- Improve web-based access and real-time querying capabilities.
- Enable efficient attribute-based and spatial queries using hierarchical indexing.

## Progress Status

### Functional Components

1. **FlatCityBuf Read/Write Implementation**
   - Core writer modules for CityJSONSeq to FlatBuffers conversion.
   - Serialization and indexing of attributes.
   - FlatBuffers deserialization to CityJSONSeq.
   - HTTP-based reading of FCB files.
   - Unit tests covering file reading and HTTP-based retrieval.

2. **Spatial Indexing - Packed R-tree Implementation**
   - Implemented packed R-tree for spatial indexing of features.

3. **Static(Implicit) B+tree for Attribute Indexing**
   - Implement Static(Implicit) B+tree for attribute indexing.
   - Query execution and sorted index storage.

4. **WASM Build Support**
   - WebAssembly bindings for FlatCityBuf, enabling HTTP Range Request-based partial retrieval.

5. **WASM-Based JavaScript Demo**
   - JS-based demonstration for querying attributes and spatial search.

6. **Texture Encoding/Decoding**
   - Serialization and deserialization of Semantics, Material, and Texture within CityJSON structures.

### Remaining Work & Challenges

1. **Streaming Processing for Attribute Index**
   - Current approach loads all attributes at once; needs optimization for streaming access.
   - Implement progressive loading of attribute indices to reduce memory footprint.
   - Develop a buffering strategy that only keeps frequently accessed indices in memory.
   - Research efficient serialization formats for attribute indices that support partial loading.
   - Implement a B+tree for attribute indexing. Beforehand, I've implemented Binary Search Tree for attribute indexing. However, since the height of the binary search tree is log2(n), it caused a lot of cache misses when the dataset is large. I'll switch to a B+tree for attribute indexing since B+tree fetches larger chunks of data at once.

2. **Performance Optimization for HTTP Fetching**
   - Improve fetching efficiency, reducing per-feature requests for batch retrieval.
   - Implement intelligent batching of nearby features based on spatial proximity.
   - Add client-side caching to avoid redundant requests for previously fetched data.

3. **Performance Benchmarking for Large Datasets**
   - Evaluate large-scale data retrieval and identify performance bottlenecks.
   - Develop standardized benchmark suite for comparing with other formats.
   - Test with datasets exceeding 10GB to validate scalability claims.
   - Measure memory usage patterns during complex spatial and attribute queries.
   - Profile CPU and I/O usage to identify optimization opportunities.

4. **Support for Additional Encoding Formats**
   - Investigate formats like Parquet, Arrow, and Cap'n Proto for better efficiency.
   - Benchmark alternative formats against FlatBuffers for specific use cases.
   - Develop adapters for seamless conversion between encoding formats.
   - Research compression techniques specific to 3D city model data.
   - Evaluate trade-offs between encoding complexity and query performance.

5. **Multi-Language Implementations**
   - Expand implementation to other languages such as Python and C++.
   - Ensure consistent API design across language implementations.
   - Develop language-specific optimizations while maintaining format compatibility.
   - Create comprehensive test suites for cross-language validation.
   - Publish language-specific packages to relevant package repositories.

6. **Web Viewer Integration**
   - Enhance the WebAssembly demo by integrating Three.js for visualization.
   - Implement level-of-detail rendering for efficient visualization of large models.
   - Add support for texture and material rendering in web environments.
   - Develop UI components for spatial and attribute filtering.
   - Optimize WebGL rendering for mobile devices.

7. **Browser-Based Conversion to Other Formats**
   - Enable conversion from FlatCityBuf to OBJ, PLY, GLB, and GLTF.
   - Implement streaming conversion to avoid memory limitations in browsers.
   - Add support for selective export of filtered subsets.
   - Develop preview capabilities before full conversion.
   - Ensure compatibility with common 3D modeling and GIS software.

8. **Improvement in Testing Strategy**
   - Introduce property-based testing, expand edge case coverage, and improve test automation.
   - Implement fuzzing tests to identify potential vulnerabilities or parsing issues.
   - Develop performance regression tests to prevent slowdowns in future versions.
   - Create integration tests with real-world GIS software.
   - Implement continuous benchmarking in CI pipeline.

9. **Documentation Enhancements**
   - Improve API documentation, add more usage examples, and create tutorials.
   - Develop interactive documentation with live code examples.
   - Create video tutorials for common workflows.
   - Document performance optimization strategies for different use cases.
   - Provide migration guides for users of other formats.

10. **CI/CD Pipeline Strengthening**
    - Automate dependency validation, integrate performance tests, and optimize deployment processes.
    - Implement cross-platform testing on Windows, macOS, and Linux.
    - Add security scanning for dependencies and generated code.
    - Automate release processes including changelog generation.
    - Implement canary releases for early testing of new features.

### Known Issues

1. **Testing Limitations**
   - Platform-dependent test execution issues, particularly on Windows systems.
   - Lack of automated performance regression tests.
   - Inconsistent test behavior with large datasets (>5GB).
   - Limited integration testing with third-party GIS software.

2. **CI/CD Pipeline Gaps**
   - Manual dependency validation process prone to human error.
   - Lack of automated benchmarking in the CI pipeline.
   - Incomplete cross-platform testing, especially for WebAssembly builds.
   - Missing security scanning for dependencies.

3. **Documentation Deficiencies**
   - Incomplete API documentation, particularly for advanced features.
   - Lack of design pattern guidelines for extending the library.
   - Missing examples for integration with popular GIS software.
   - Limited documentation for performance optimization techniques.

4. **Performance Bottlenecks**
   - Suboptimal memory usage during attribute indexing of large datasets.
   - Inefficient HTTP request patterns when querying dispersed features.

## Next Milestones

### Milestone 1: Core Optimization

- Optimize Attribute Index for streaming with progressive loading.
- Implement intelligent batching for HTTP Range Requests.
- Complete comprehensive benchmarking suite for large datasets.
- Address critical performance bottlenecks identified in profiling.
- Enhance documentation with performance optimization guidelines.

### Milestone 2: Format Extensions

- Evaluate and implement support for Arrow and Parquet encoding.
- Develop compression strategies for geometry and attribute data.
- Create adapters for seamless format conversion.
- Implement advanced spatial indexing techniques.
- Enhance CI/CD pipeline with automated performance testing.

### Milestone 3: Language Support

- Release Python implementation.
- Develop C++ implementation.
- Create JavaScript/TypeScript SDK for browser environments.
- Ensure cross-language test compatibility.
- Publish packages to language-specific repositories.

### Milestone 4: Visualization & Integration

- Implement Three.js-based Web Viewer with LOD support.
- Develop browser-based conversion tools for common 3D formats.
- Create plugins for QGIS, ArcGIS, and other GIS software.
- Implement texture and material rendering in web environments.
- Release comprehensive integration examples for third-party tools.

## Recent Updates

- Integrated spatial indexing and binary search tree.
- Added WebAssembly support for FlatCityBuf.
- Improved texture handling in CityJSON encoding.
- Completed initial benchmarking against CityJSON and CityJSONSeq.
- Created preliminary documentation for the file format specification.
<<<<<<< HEAD
- Implemented complete B-tree implementation for local file system and in-memory storage with caching optimizations.
=======

## progress status

- [x] basic flatbuffers schema for cityjson - completed
- [x] spatial indexing implementation (hilbert r-tree) - completed
- [x] encoding of geoms with shared vertices - completed
- [x] encoding of materials - completed
- [x] encoding of textures - completed
- [x] encoding of appearance - completed
- [x] encoding of semantics - completed
- [x] encoding of attributes - completed
- [x] extension support - completed
- [ ] js/wasm query engine - in progress
- [ ] python wrapper - in progress
- [ ] web-based query optimizer - in progress
- [ ] partial geom retrieval - planned
- [ ] versioning support - planned

## what's next

- **query engine refinement:** optimize the query engine for more complex spatial and attribute queries
- **python wrapper:** complete the python interface for broader ecosystem integration
- **web-based query optimizer:** finish the visualization tool for query plan optimization
- **partial geometry retrieval:** implement efficient retrieval of partial geometries for large objects
- **extension documentation:** create more comprehensive documentation and examples for utilizing extensions
- **benchmarking extensions:** measure performance impact of different extension usage patterns

## known issues

- performance bottlenecks in attribute indexing with large datasets
- memory usage spikes during encoding of complex geometries
- limitations in the current implementation of lod switching
- extension attributes may impact query performance for complex filter operations
>>>>>>> 44d7ea2e
<|MERGE_RESOLUTION|>--- conflicted
+++ resolved
@@ -219,9 +219,7 @@
 - Improved texture handling in CityJSON encoding.
 - Completed initial benchmarking against CityJSON and CityJSONSeq.
 - Created preliminary documentation for the file format specification.
-<<<<<<< HEAD
 - Implemented complete B-tree implementation for local file system and in-memory storage with caching optimizations.
-=======
 
 ## progress status
 
@@ -254,5 +252,4 @@
 - performance bottlenecks in attribute indexing with large datasets
 - memory usage spikes during encoding of complex geometries
 - limitations in the current implementation of lod switching
-- extension attributes may impact query performance for complex filter operations
->>>>>>> 44d7ea2e
+- extension attributes may impact query performance for complex filter operations