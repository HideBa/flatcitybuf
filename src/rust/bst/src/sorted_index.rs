use std::io::{Read, Seek, SeekFrom, Write};

use crate::{byte_serializable::ByteSerializable, error, ByteSerializableType};

/// The offset type used to point to actual record data.
pub type ValueOffset = u64;

/// A key–offset pair. The key must be orderable and serializable.
#[derive(Debug, Clone, PartialEq, Eq, PartialOrd, Ord)]
pub struct KeyValue<T: Ord + ByteSerializable + Send + Sync + 'static> {
    pub key: T,
    pub offsets: Vec<ValueOffset>,
}

/// A buffered index implemented as an in-memory array of key–offset pairs.
///
/// This index is fully loaded into memory for fast access, making it suitable
/// for smaller datasets or when memory usage is not a concern.
#[derive(Debug, Clone, PartialEq, Eq)]
pub struct BufferedIndex<T: Ord + ByteSerializable + Send + Sync + 'static> {
    pub entries: Vec<KeyValue<T>>,
}

impl<T: Ord + ByteSerializable + Send + Sync + 'static> Default for BufferedIndex<T> {
    fn default() -> Self {
        Self::new()
    }
}

impl<T: Ord + ByteSerializable + Send + Sync + 'static> BufferedIndex<T> {
    /// Create an empty index.
    pub fn new() -> Self {
        Self {
            entries: Vec::new(),
        }
    }

    /// Build the index from unsorted data.
    pub fn build_index(&mut self, mut data: Vec<KeyValue<T>>) {
        data.sort_by(|a, b| a.key.cmp(&b.key));
        self.entries = data;
    }
}

/// A trait defining byte-based search operations on an index.
///
/// This trait is object-safe and works with serialized byte representations
/// of keys, making it suitable for use with trait objects and dynamic dispatch.
pub trait SearchableIndex: Send + Sync {
    /// Return offsets for an exact key match given a serialized key.
    fn query_exact_bytes(&self, key: &[u8]) -> Vec<ValueOffset>;

    /// Return offsets for keys in the half-open interval [lower, upper) given serialized keys.
    /// (A `None` for either bound means unbounded.)
    fn query_range_bytes(&self, lower: Option<&[u8]>, upper: Option<&[u8]>) -> Vec<ValueOffset>;
}

/// A trait defining type-specific search operations on an index.
///
/// This trait provides strongly-typed search methods that work with the actual
/// key type rather than byte representations.
pub trait TypedSearchableIndex<T: Ord + ByteSerializable> {
    /// Return offsets for an exact key match.
    fn query_exact(&self, key: &T) -> Option<&[ValueOffset]>;

    /// Return offsets for keys in the half-open interval [lower, upper).
    /// (A `None` for either bound means unbounded.)
    fn query_range(&self, lower: Option<&T>, upper: Option<&T>) -> Vec<&[ValueOffset]>;

    /// Return offsets for which the key satisfies the given predicate.
    fn query_filter<F>(&self, predicate: F) -> Vec<&[ValueOffset]>
    where
        F: Fn(&T) -> bool;
}

impl<T: Ord + ByteSerializable + 'static + Send + Sync> TypedSearchableIndex<T>
    for BufferedIndex<T>
{
    fn query_exact(&self, key: &T) -> Option<&[ValueOffset]> {
        self.entries
            .binary_search_by_key(&key, |kv| &kv.key)
            .ok()
            .map(|i| self.entries[i].offsets.as_slice())
    }

    fn query_range(&self, lower: Option<&T>, upper: Option<&T>) -> Vec<&[ValueOffset]> {
        let mut results = Vec::new();
        let start_index = if let Some(lower_bound) = lower {
            match self
                .entries
                .binary_search_by_key(&lower_bound, |kv| &kv.key)
            {
                Ok(index) => index,
                Err(index) => index,
            }
        } else {
            0
        };

        for kv in self.entries.iter().skip(start_index) {
            if let Some(upper_bound) = upper {
                if &kv.key >= upper_bound {
                    break;
                }
            }
            results.push(kv.offsets.as_slice());
        }
        results
    }

    fn query_filter<F>(&self, predicate: F) -> Vec<&[ValueOffset]>
    where
        F: Fn(&T) -> bool,
    {
        self.entries
            .iter()
            .filter(|kv| predicate(&kv.key))
            .map(|kv| kv.offsets.as_slice())
            .collect()
    }
}

impl<T: Ord + ByteSerializable + 'static + Send + Sync> SearchableIndex for BufferedIndex<T> {
    fn query_exact_bytes(&self, key: &[u8]) -> Vec<ValueOffset> {
        let key_t = T::from_bytes(key);
        self.query_exact(&key_t).unwrap_or(&[]).to_vec()
    }

    fn query_range_bytes(&self, lower: Option<&[u8]>, upper: Option<&[u8]>) -> Vec<ValueOffset> {
        // Convert the optional byte slices into T
        let lower_t = lower.map(|b| T::from_bytes(b));
        let upper_t = upper.map(|b| T::from_bytes(b));
        // We need to pass references.
        let lower_ref = lower_t.as_ref();
        let upper_ref = upper_t.as_ref();
        let results = self.query_range(lower_ref, upper_ref);
        results.into_iter().flatten().cloned().collect()
    }
}

/// A trait for serializing and deserializing an index.
pub trait IndexSerializable {
    /// Write the index to a writer.
    fn serialize<W: Write>(&self, writer: &mut W) -> Result<(), error::Error>;

    /// Read the index from a reader.
    fn deserialize<R: Read>(reader: &mut R) -> Result<Self, error::Error>
    where
        Self: Sized;
}

impl<T: Ord + ByteSerializable + Send + Sync + 'static> IndexSerializable for BufferedIndex<T> {
    fn serialize<W: Write>(&self, writer: &mut W) -> Result<(), error::Error> {
        // Write the type identifier for T
        let value_type = self.entries.first().unwrap().key.value_type();
        writer.write_all(&value_type.to_bytes())?;

        // Write the number of entries
        let len = self.entries.len() as u64;
        writer.write_all(&len.to_le_bytes())?;

        for kv in &self.entries {
            let key_bytes = kv.key.to_bytes();
            let key_len = key_bytes.len() as u64;
            writer.write_all(&key_len.to_le_bytes())?;
            writer.write_all(&key_bytes)?;
            let offsets_len = kv.offsets.len() as u64;
            writer.write_all(&offsets_len.to_le_bytes())?;
            for offset in &kv.offsets {
                writer.write_all(&offset.to_le_bytes())?;
            }
        }
        Ok(())
    }

    fn deserialize<R: Read>(reader: &mut R) -> Result<Self, error::Error> {
        // Read the type identifier
        let mut type_id_bytes = [0u8; 4];
        reader.read_exact(&mut type_id_bytes)?;
        let _ = ByteSerializableType::from_bytes(&type_id_bytes)?;

        // Read the number of entries
        let mut len_bytes = [0u8; 8];
        reader.read_exact(&mut len_bytes)?;
        let num_entries = u64::from_le_bytes(len_bytes);

        let mut entries = Vec::with_capacity(num_entries as usize);
        for _ in 0..num_entries {
            // Read key length.
            let mut key_len_bytes = [0u8; 8];
            reader.read_exact(&mut key_len_bytes)?;
            let key_len = u64::from_le_bytes(key_len_bytes) as usize;
            // Read key bytes.
            let mut key_buf = vec![0u8; key_len];
            reader.read_exact(&mut key_buf)?;
            let key = T::from_bytes(&key_buf);

            // Read the number of offsets.
            let mut offsets_len_bytes = [0u8; 8];
            reader.read_exact(&mut offsets_len_bytes)?;
            let offsets_len = u64::from_le_bytes(offsets_len_bytes) as usize;
            let mut offsets = Vec::with_capacity(offsets_len);
            for _ in 0..offsets_len {
                let mut offset_bytes = [0u8; 8];
                reader.read_exact(&mut offset_bytes)?;
                let offset = u64::from_le_bytes(offset_bytes);
                offsets.push(offset);
            }
            entries.push(KeyValue { key, offsets });
        }
        Ok(BufferedIndex { entries })
    }
}

<<<<<<< HEAD
#[cfg(test)]
mod tests {
    use super::*;

    use ordered_float::OrderedFloat;

    // Helper function to create a sample height index
    fn create_sample_height_index() -> BufferedIndex<OrderedFloat<f32>> {
        let mut entries = Vec::new();

        // Create sample data with heights
        let heights = [
            (10.5f32, vec![0]),    // Building 0 has height 10.5
            (15.2f32, vec![1]),    // Building 1 has height 15.2
            (20.0f32, vec![2, 3]), // Buildings 2 and 3 have height 20.0
            (22.7f32, vec![4]),
            (25.3f32, vec![5]),
            (30.0f32, vec![6, 7, 8]), // Buildings 6, 7, 8 have height 30.0
            (32.1f32, vec![9]),
            (35.5f32, vec![10]),
            (40.0f32, vec![11, 12]),
            (45.2f32, vec![13]),
            (50.0f32, vec![14, 15, 16]), // Buildings 14, 15, 16 have height 50.0
            (55.7f32, vec![17]),
            (60.3f32, vec![18]),
            (65.0f32, vec![19]),
        ];

        for (height, offsets) in heights.iter() {
            entries.push(KeyValue {
                key: OrderedFloat(*height),
                offsets: offsets.iter().map(|&i| i as u64).collect(),
            });
        }

        let mut index = BufferedIndex::new();
        index.build_index(entries);
        index
    }

=======
/// A trait for type-safe streaming access to an index.
pub trait TypedStreamableIndex<T: Ord + ByteSerializable + Send + Sync + 'static>:
    Send + Sync
{
    /// Returns the size of the index in bytes.
    fn index_size(&self) -> u64;

    /// Returns the offsets for an exact match given a key.
    /// The reader should be positioned at the start of the index data.
    fn stream_query_exact<R: Read + Seek>(
        &self,
        reader: &mut R,
        key: &T,
    ) -> std::io::Result<Vec<ValueOffset>>;

    /// Returns the offsets for a range query given optional lower and upper keys.
    /// The reader should be positioned at the start of the index data.
    fn stream_query_range<R: Read + Seek>(
        &self,
        reader: &mut R,
        lower: Option<&T>,
        upper: Option<&T>,
    ) -> std::io::Result<Vec<ValueOffset>>;

    /// Returns the offsets for an exact match given a key.
    /// For use with HTTP range requests.
    #[cfg(feature = "http")]
    async fn http_stream_query_exact<C: http_range_client::AsyncHttpRangeClient>(
        &self,
        client: &mut http_range_client::AsyncBufferedHttpRangeClient<C>,
        index_offset: usize,
        key: &T,
    ) -> std::io::Result<Vec<ValueOffset>>;

    /// Returns the offsets for a range query given optional lower and upper keys.
    /// For use with HTTP range requests.
    #[cfg(feature = "http")]
    async fn http_stream_query_range<C: http_range_client::AsyncHttpRangeClient>(
        &self,
        client: &mut http_range_client::AsyncBufferedHttpRangeClient<C>,
        index_offset: usize,
        lower: Option<&T>,
        upper: Option<&T>,
    ) -> std::io::Result<Vec<ValueOffset>>;
}

/// Metadata for a serialized BufferedIndex, used for streaming access.
#[derive(Debug, Clone, PartialEq, Eq)]
pub struct IndexMeta<T: Ord + ByteSerializable + Send + Sync + 'static> {
    /// Number of entries in the index.
    pub entry_count: u64,
    /// Total size of the index in bytes.
    pub size: u64,
    /// Phantom data to represent the type parameter.
    pub _phantom: std::marker::PhantomData<T>,
}

impl<T: Ord + ByteSerializable + Send + Sync + 'static + std::fmt::Debug> IndexMeta<T> {
    /// Creates a new IndexMeta.
    pub fn new(entry_count: u64, size: u64) -> Self {
        Self {
            entry_count,
            size,
            _phantom: std::marker::PhantomData,
        }
    }

    /// Read metadata and construct an IndexMeta from a reader.
    pub fn from_reader<R: Read + Seek>(reader: &mut R, size: u64) -> Result<Self, error::Error> {
        let start_pos = reader.stream_position()?;

        // Read the type identifier.
        let mut type_id_bytes = [0u8; 4];
        reader.read_exact(&mut type_id_bytes)?;

        // Read the number of entries.
        let mut entry_count_bytes = [0u8; 8];
        reader.read_exact(&mut entry_count_bytes)?;
        let entry_count = u64::from_le_bytes(entry_count_bytes);

        // Seek back to the start position.
        reader.seek(SeekFrom::Start(start_pos))?;

        Ok(Self::new(entry_count, size))
    }

    /// Seek to a specific entry in the index.
    pub fn seek_to_entry<R: Read + Seek>(
        &self,
        reader: &mut R,
        entry_index: u64,
        start_pos: u64,
    ) -> std::io::Result<()> {
        if entry_index >= self.entry_count {
            return Err(std::io::Error::new(
                std::io::ErrorKind::InvalidInput,
                format!(
                    "entry index {} out of bounds (max: {})",
                    entry_index,
                    self.entry_count - 1
                ),
            ));
        }

        // Skip the type id (4 bytes) and entry count (8 bytes).
        let pos = start_pos + 12;

        reader.seek(SeekFrom::Start(pos))?;

        // Skip entries until we reach the desired one.
        for _ in 0..entry_index {
            // Read the key length.
            let mut key_len_bytes = [0u8; 8];
            reader.read_exact(&mut key_len_bytes)?;
            let key_len = u64::from_le_bytes(key_len_bytes);

            // Skip the key.
            reader.seek(SeekFrom::Current(key_len as i64))?;

            // Read the offsets count.
            let mut offsets_count_bytes = [0u8; 8];
            reader.read_exact(&mut offsets_count_bytes)?;
            let offsets_count = u64::from_le_bytes(offsets_count_bytes);

            // Skip the offsets.
            reader.seek(SeekFrom::Current((offsets_count * 8) as i64))?;
        }

        Ok(())
    }

    /// Find the lower bound for a key using binary search.
    pub fn find_lower_bound<R: Read + Seek>(
        &self,
        reader: &mut R,
        key: &T,
        start_pos: u64,
    ) -> std::io::Result<u64> {
        if self.entry_count == 0 {
            return Ok(0);
        }

        let mut left = 0;
        let mut right = self.entry_count - 1;

        while left <= right {
            let mid = left + (right - left) / 2;
            self.seek_to_entry(reader, mid, start_pos)?;

            // Read the key length.
            let mut key_len_bytes = [0u8; 8];
            reader.read_exact(&mut key_len_bytes)?;
            let key_len = u64::from_le_bytes(key_len_bytes);

            // Read the key.
            let mut key_bytes = vec![0u8; key_len as usize];
            reader.read_exact(&mut key_bytes)?;

            // Deserialize the key and compare.
            let entry_key = T::from_bytes(&key_bytes);
            let ordering = entry_key.cmp(key);

            match ordering {
                std::cmp::Ordering::Equal => return Ok(mid),
                std::cmp::Ordering::Less => left = mid + 1,
                std::cmp::Ordering::Greater => {
                    if mid == 0 {
                        break;
                    }
                    right = mid - 1;
                }
            }
        }

        Ok(left)
    }

    /// Find the upper bound for a key using binary search.
    pub fn find_upper_bound<R: Read + Seek>(
        &self,
        reader: &mut R,
        key: &T,
        start_pos: u64,
    ) -> std::io::Result<u64> {
        if self.entry_count == 0 {
            return Ok(0);
        }

        let mut left = 0;
        let mut right = self.entry_count - 1;

        while left <= right {
            let mid = left + (right - left) / 2;
            self.seek_to_entry(reader, mid, start_pos)?;

            // Read the key length.
            let mut key_len_bytes = [0u8; 8];
            reader.read_exact(&mut key_len_bytes)?;
            let key_len = u64::from_le_bytes(key_len_bytes);

            // Read the key.
            let mut key_bytes = vec![0u8; key_len as usize];
            reader.read_exact(&mut key_bytes)?;

            // Deserialize the key and compare.
            let entry_key = T::from_bytes(&key_bytes);
            let ordering = entry_key.cmp(key);

            match ordering {
                std::cmp::Ordering::Equal | std::cmp::Ordering::Less => left = mid + 1,
                std::cmp::Ordering::Greater => {
                    if mid == 0 {
                        break;
                    }
                    right = mid - 1;
                }
            }
        }

        Ok(left)
    }

    /// Read the offsets for a specific entry.
    pub fn read_offsets<R: Read + Seek>(
        &self,
        reader: &mut R,
        entry_index: u64,
        start_pos: u64,
    ) -> std::io::Result<Vec<ValueOffset>> {
        self.seek_to_entry(reader, entry_index, start_pos)?;

        // Read the key length.
        let mut key_len_bytes = [0u8; 8];
        reader.read_exact(&mut key_len_bytes)?;
        let key_len = u64::from_le_bytes(key_len_bytes);

        // Skip the key.
        reader.seek(SeekFrom::Current(key_len as i64))?;

        // Read the offsets count.
        let mut offsets_count_bytes = [0u8; 8];
        reader.read_exact(&mut offsets_count_bytes)?;
        let offsets_count = u64::from_le_bytes(offsets_count_bytes);

        // Read the offsets.
        let mut offsets = Vec::with_capacity(offsets_count as usize);
        for _ in 0..offsets_count {
            let mut offset_bytes = [0u8; 8];
            reader.read_exact(&mut offset_bytes)?;
            offsets.push(u64::from_le_bytes(offset_bytes));
        }

        Ok(offsets)
    }
}

impl<T: Ord + ByteSerializable + Send + Sync + 'static + std::fmt::Debug> TypedStreamableIndex<T>
    for IndexMeta<T>
{
    fn index_size(&self) -> u64 {
        self.size
    }

    fn stream_query_exact<R: Read + Seek>(
        &self,
        reader: &mut R,
        key: &T,
    ) -> std::io::Result<Vec<ValueOffset>> {
        let start_pos = reader.stream_position()?;
        let index = self.find_lower_bound(reader, key, start_pos)?;

        if index >= self.entry_count {
            return Ok(Vec::new());
        }

        // Seek to the found entry.
        self.seek_to_entry(reader, index, start_pos)?;

        // Read the key length.
        let mut key_len_bytes = [0u8; 8];
        reader.read_exact(&mut key_len_bytes)?;
        let key_len = u64::from_le_bytes(key_len_bytes);

        // Read the key.
        let mut key_bytes = vec![0u8; key_len as usize];
        reader.read_exact(&mut key_bytes)?;

        // Deserialize the key and check for exact match.
        let entry_key = T::from_bytes(&key_bytes);

        if &entry_key == key {
            // Read the offsets count.
            let mut offsets_count_bytes = [0u8; 8];
            reader.read_exact(&mut offsets_count_bytes)?;
            let offsets_count = u64::from_le_bytes(offsets_count_bytes);

            // Read the offsets.
            let mut offsets = Vec::with_capacity(offsets_count as usize);
            for _ in 0..offsets_count {
                let mut offset_bytes = [0u8; 8];
                reader.read_exact(&mut offset_bytes)?;
                offsets.push(u64::from_le_bytes(offset_bytes));
            }

            return Ok(offsets);
        }

        Ok(Vec::new())
    }

    fn stream_query_range<R: Read + Seek>(
        &self,
        reader: &mut R,
        lower: Option<&T>,
        upper: Option<&T>,
    ) -> std::io::Result<Vec<ValueOffset>> {
        let start_pos = reader.stream_position()?;
        // Find lower bound.
        let start_index = if let Some(lower_key) = lower {
            self.find_lower_bound(reader, lower_key, start_pos)?
        } else {
            0
        };

        // Find upper bound.
        let end_index = if let Some(upper_key) = upper {
            self.find_upper_bound(reader, upper_key, start_pos)?
        } else {
            self.entry_count
        };

        if start_index >= end_index || start_index >= self.entry_count {
            return Ok(Vec::new());
        }

        let mut all_offsets = Vec::new();

        // Collect all offsets within the range.
        for entry_index in start_index..end_index.min(self.entry_count) {
            let offsets = self.read_offsets(reader, entry_index, start_pos)?;
            all_offsets.extend(offsets);
        }

        Ok(all_offsets)
    }

    #[cfg(feature = "http")]
    async fn http_stream_query_exact<C: http_range_client::AsyncHttpRangeClient>(
        &self,
        client: &mut http_range_client::AsyncBufferedHttpRangeClient<C>,
        index_offset: usize,
        key: &T,
    ) -> std::io::Result<Vec<ValueOffset>> {
        // HTTP implementation would go here, similar to the existing one but type-aware
        unimplemented!("Type-aware HTTP streaming not yet implemented")
    }

    #[cfg(feature = "http")]
    async fn http_stream_query_range<C: http_range_client::AsyncHttpRangeClient>(
        &self,
        client: &mut http_range_client::AsyncBufferedHttpRangeClient<C>,
        index_offset: usize,
        lower: Option<&T>,
        upper: Option<&T>,
    ) -> std::io::Result<Vec<ValueOffset>> {
        // HTTP implementation would go here, similar to the existing one but type-aware
        unimplemented!("Type-aware HTTP streaming not yet implemented")
    }
}

#[cfg(test)]
mod tests {
    use super::*;
    use crate::byte_serializable::Float;
    use chrono::{NaiveDate, NaiveDateTime};
    use ordered_float::OrderedFloat;
    use std::io::Cursor;
    use std::io::{Seek, SeekFrom};

    // Helper function to create a sample height index
    fn create_sample_height_index() -> BufferedIndex<OrderedFloat<f32>> {
        let mut entries = Vec::new();

        // Create sample data with heights
        let heights = [
            (10.5f32, vec![0]),    // Building 0 has height 10.5
            (15.2f32, vec![1]),    // Building 1 has height 15.2
            (20.0f32, vec![2, 3]), // Buildings 2 and 3 have height 20.0
            (22.7f32, vec![4]),
            (25.3f32, vec![5]),
            (30.0f32, vec![6, 7, 8]), // Buildings 6, 7, 8 have height 30.0
            (32.1f32, vec![9]),
            (35.5f32, vec![10]),
            (40.0f32, vec![11, 12]),
            (45.2f32, vec![13]),
            (50.0f32, vec![14, 15, 16]), // Buildings 14, 15, 16 have height 50.0
            (55.7f32, vec![17]),
            (60.3f32, vec![18]),
            (65.0f32, vec![19]),
        ];

        for (height, offsets) in heights.iter() {
            entries.push(KeyValue {
                key: OrderedFloat(*height),
                offsets: offsets.iter().map(|&i| i as u64).collect(),
            });
        }

        let mut index = BufferedIndex::new();
        index.build_index(entries);
        index
    }

>>>>>>> c3fa7936
    // Helper function to create a sample building ID index
    fn create_sample_id_index() -> BufferedIndex<String> {
        let mut entries = Vec::new();

        // Create sample data with building IDs
        let ids = [
            ("BLDG0001", vec![0]),
            ("BLDG0002", vec![1]),
            ("BLDG0003", vec![2]),
            ("BLDG0004", vec![3]),
            ("BLDG0005", vec![4]),
            ("BLDG0010", vec![5, 6]), // Two buildings share the same ID
            ("BLDG0015", vec![7]),
            ("BLDG0020", vec![8, 9, 10]), // Three buildings share the same ID
            ("BLDG0025", vec![11]),
            ("BLDG0030", vec![12]),
            ("BLDG0035", vec![13]),
            ("BLDG0040", vec![14]),
            ("BLDG0045", vec![15]),
            ("BLDG0050", vec![16, 17]), // Two buildings share the same ID
            ("BLDG0055", vec![18]),
            ("BLDG0060", vec![19]),
        ];

        for (id, offsets) in ids.iter() {
            entries.push(KeyValue {
                key: id.to_string(),
                offsets: offsets.iter().map(|&i| i as u64).collect(),
            });
        }

        let mut index = BufferedIndex::new();
        index.build_index(entries);
        index
<<<<<<< HEAD
=======
    }

    fn create_sample_date_index() -> BufferedIndex<NaiveDateTime> {
        let mut entries = Vec::new();
        let dates = [
            (NaiveDate::from_ymd(2020, 1, 1).and_hms(0, 0, 0), vec![0]),
            (NaiveDate::from_ymd(2020, 1, 2).and_hms(0, 0, 0), vec![1]),
            (NaiveDate::from_ymd(2020, 1, 3).and_hms(0, 0, 0), vec![2]),
            (NaiveDate::from_ymd(2020, 1, 4).and_hms(0, 0, 0), vec![3]),
            (NaiveDate::from_ymd(2020, 1, 5).and_hms(0, 0, 0), vec![4, 5]),
            (NaiveDate::from_ymd(2020, 1, 7).and_hms(0, 0, 0), vec![6]),
            (NaiveDate::from_ymd(2020, 1, 8).and_hms(0, 0, 0), vec![7]),
            (NaiveDate::from_ymd(2020, 1, 9).and_hms(0, 0, 0), vec![8]),
            (NaiveDate::from_ymd(2020, 1, 10).and_hms(0, 0, 0), vec![9]),
            (
                NaiveDate::from_ymd(2020, 1, 11).and_hms(0, 0, 0),
                vec![10, 11, 12],
            ),
            (NaiveDate::from_ymd(2020, 1, 14).and_hms(0, 0, 0), vec![13]),
            (NaiveDate::from_ymd(2020, 1, 15).and_hms(0, 0, 0), vec![14]),
            (NaiveDate::from_ymd(2020, 1, 16).and_hms(0, 0, 0), vec![15]),
            (NaiveDate::from_ymd(2020, 1, 17).and_hms(0, 0, 0), vec![16]),
            (NaiveDate::from_ymd(2020, 1, 18).and_hms(0, 0, 0), vec![17]),
            (NaiveDate::from_ymd(2020, 1, 19).and_hms(0, 0, 0), vec![18]),
            (NaiveDate::from_ymd(2020, 1, 20).and_hms(0, 0, 0), vec![19]),
        ];
        for (date, offsets) in dates.iter() {
            entries.push(KeyValue {
                key: *date,
                offsets: offsets.iter().map(|&i| i as u64).collect(),
            });
        }
        let mut index = BufferedIndex::new();
        index.build_index(entries);
        index
    }

    #[test]
    fn test_stream_query_exact_height() -> Result<(), error::Error> {
        // Create the index
        let index = create_sample_height_index();

        // Serialize to a temporary file
        let mut tmp_file = tempfile::NamedTempFile::new()?;
        index.serialize(&mut tmp_file)?;

        // Get the size of the serialized index
        let size = tmp_file.as_file().metadata()?.len();

        // Prepare for reading
        let mut file = tmp_file.reopen()?;
        file.seek(SeekFrom::Start(0))?;

        // Read the metadata
        let index_meta = IndexMeta::<Float<f32>>::from_reader(&mut file, size)?;

        // Reset position
        file.seek(SeekFrom::Start(0))?;

        // Perform streaming query
        let test_height = OrderedFloat(74.5);
        let stream_results = index_meta.stream_query_exact(&mut file, &test_height)?;

        // Also test with in-memory cursor
        let mut serialized = Vec::new();
        {
            let mut cursor = Cursor::new(&mut serialized);
            index.serialize(&mut cursor)?;
        }

        let mut cursor = Cursor::new(&serialized);
        let index_meta =
            IndexMeta::<Float<f32>>::from_reader(&mut cursor, serialized.len() as u64)?;

        cursor.set_position(0);
        let stream_results = index_meta.stream_query_exact(&mut cursor, &test_height)?;

        // Verify results
        let typed_results = index.query_exact(&test_height);
        assert_eq!(
            stream_results,
            typed_results.map(|v| v.to_vec()).unwrap_or_default()
        );

        Ok(())
    }

    #[test]
    fn test_stream_query_range_height() -> Result<(), error::Error> {
        // Create the index
        let index = create_sample_height_index();

        // Serialize to a temporary file
        let mut tmp_file = tempfile::NamedTempFile::new()?;
        index.serialize(&mut tmp_file)?;

        // Get the size of the serialized index
        let size = tmp_file.as_file().metadata()?.len();

        // Prepare for reading
        let mut file = tmp_file.reopen()?;
        file.seek(SeekFrom::Start(0))?;

        // Read the metadata
        let index_meta = IndexMeta::<Float<f32>>::from_reader(&mut file, size)?;

        // Reset position
        file.seek(SeekFrom::Start(0))?;

        // Define range query
        let lower = OrderedFloat(70.0);
        let upper = OrderedFloat(75.0);

        // Perform streaming query
        let stream_results =
            index_meta.stream_query_range(&mut file, Some(&lower), Some(&upper))?;

        // Also test with in-memory cursor
        let mut serialized = Vec::new();
        {
            let mut cursor = Cursor::new(&mut serialized);
            index.serialize(&mut cursor)?;
        }

        let mut cursor = Cursor::new(&serialized);
        let index_meta =
            IndexMeta::<Float<f32>>::from_reader(&mut cursor, serialized.len() as u64)?;

        cursor.set_position(0);
        let stream_results =
            index_meta.stream_query_range(&mut cursor, Some(&lower), Some(&upper))?;

        // Verify results match the typed query
        let typed_results = index.query_range(Some(&lower), Some(&upper));
        let typed_flat: Vec<ValueOffset> = typed_results.into_iter().flatten().cloned().collect();
        assert_eq!(stream_results, typed_flat);

        Ok(())
    }

    #[test]
    fn test_stream_query_exact_id() -> Result<(), error::Error> {
        // Create the index
        let index = create_sample_id_index();

        // Serialize to a temporary file
        let mut tmp_file = tempfile::NamedTempFile::new()?;
        index.serialize(&mut tmp_file)?;

        // Get the size of the serialized index
        let size = tmp_file.as_file().metadata()?.len();

        // Prepare for reading
        let mut file = tmp_file.reopen()?;
        file.seek(SeekFrom::Start(0))?;

        // Read the metadata
        let index_meta = IndexMeta::<String>::from_reader(&mut file, size)?;

        // Reset position
        file.seek(SeekFrom::Start(0))?;

        // Perform streaming query
        let test_id = "c3".to_string();
        let stream_results = index_meta.stream_query_exact(&mut file, &test_id)?;

        let typed_results = index.query_exact(&test_id);
        assert_eq!(
            stream_results,
            typed_results.map(|v| v.to_vec()).unwrap_or_default()
        );

        // Also test with in-memory cursor
        let mut serialized = Vec::new();
        {
            let mut cursor = Cursor::new(&mut serialized);
            index.serialize(&mut cursor)?;
        }

        let mut cursor = Cursor::new(&serialized);
        let index_meta = IndexMeta::<String>::from_reader(&mut cursor, serialized.len() as u64)?;

        cursor.set_position(0);
        let stream_results = index_meta.stream_query_exact(&mut cursor, &test_id)?;

        // Verify results
        assert_eq!(
            stream_results,
            typed_results.map(|v| v.to_vec()).unwrap_or_default()
        );

        Ok(())
    }

    #[test]
    fn test_stream_query_range_id() -> Result<(), error::Error> {
        // Create the index
        let index = create_sample_id_index();

        // Serialize to a temporary file
        let mut tmp_file = tempfile::NamedTempFile::new()?;
        index.serialize(&mut tmp_file)?;

        // Get the size of the serialized index
        let size = tmp_file.as_file().metadata()?.len();

        // Prepare for reading
        let mut file = tmp_file.reopen()?;
        file.seek(SeekFrom::Start(0))?;

        // Read the metadata
        let index_meta = IndexMeta::<String>::from_reader(&mut file, size)?;

        // Reset position
        file.seek(SeekFrom::Start(0))?;

        // Define range query
        let lower = "c1".to_string();
        let upper = "c4".to_string();

        // Perform streaming query
        let stream_results =
            index_meta.stream_query_range(&mut file, Some(&lower), Some(&upper))?;
        let typed_results = index.query_range(Some(&lower), Some(&upper));
        let typed_flat: Vec<ValueOffset> = typed_results.into_iter().flatten().cloned().collect();

        assert_eq!(stream_results, typed_flat);

        // Also test with in-memory cursor
        let mut serialized = Vec::new();
        {
            let mut cursor = Cursor::new(&mut serialized);
            index.serialize(&mut cursor)?;
        }

        let mut cursor = Cursor::new(&serialized);
        let index_meta = IndexMeta::<String>::from_reader(&mut cursor, serialized.len() as u64)?;

        cursor.set_position(0);
        let stream_results =
            index_meta.stream_query_range(&mut cursor, Some(&lower), Some(&upper))?;

        // Verify results match the typed query
        let typed_results = index.query_range(Some(&lower), Some(&upper));
        let typed_flat: Vec<ValueOffset> = typed_results.into_iter().flatten().cloned().collect();
        assert_eq!(stream_results, typed_flat);

        Ok(())
    }

    #[test]
    fn test_stream_query_range_date() -> Result<(), error::Error> {
        // Create the index
        let index = create_sample_date_index();

        // Serialize to a temporary file
        let mut tmp_file = tempfile::NamedTempFile::new()?;
        index.serialize(&mut tmp_file)?;

        // Get the size of the serialized index
        let size = tmp_file.as_file().metadata()?.len();

        // Prepare for reading
        let mut file = tmp_file.reopen()?;
        file.seek(SeekFrom::Start(0))?;

        // Read the metadata
        let index_meta = IndexMeta::<NaiveDateTime>::from_reader(&mut file, size)?;

        // Reset position
        file.seek(SeekFrom::Start(0))?;

        // Define range query
        let lower = NaiveDateTime::new(
            NaiveDate::from_ymd_opt(2022, 1, 1).unwrap(),
            chrono::NaiveTime::from_hms_opt(0, 0, 0).unwrap(),
        );
        let upper = NaiveDateTime::new(
            NaiveDate::from_ymd_opt(2022, 2, 1).unwrap(),
            chrono::NaiveTime::from_hms_opt(0, 0, 0).unwrap(),
        );

        // Perform streaming query
        let stream_results =
            index_meta.stream_query_range(&mut file, Some(&lower), Some(&upper))?;
        let typed_results = index.query_range(Some(&lower), Some(&upper));
        let typed_flat: Vec<ValueOffset> = typed_results.into_iter().flatten().cloned().collect();

        assert_eq!(stream_results, typed_flat);

        // Also test with in-memory cursor
        let mut serialized = Vec::new();
        {
            let mut cursor = Cursor::new(&mut serialized);
            index.serialize(&mut cursor)?;
        }

        let mut cursor = Cursor::new(&serialized);
        let index_meta =
            IndexMeta::<NaiveDateTime>::from_reader(&mut cursor, serialized.len() as u64)?;

        cursor.set_position(0);
        let stream_results =
            index_meta.stream_query_range(&mut cursor, Some(&lower), Some(&upper))?;

        // Verify results match the typed query
        let typed_results = index.query_range(Some(&lower), Some(&upper));
        let typed_flat: Vec<ValueOffset> = typed_results.into_iter().flatten().cloned().collect();
        assert_eq!(stream_results, typed_flat);

        Ok(())
    }

    #[test]
    fn test_performance_comparison() -> Result<(), error::Error> {
        // Create a sample height index
        let index = create_sample_height_index();

        // Serialize to buffer
        let mut buffer = Vec::new();
        index.serialize(&mut buffer)?;

        // Generate some test values
        let test_values = vec![30.0f32, 74.5, 100.0, 150.0, 200.0];

        // Measure direct query performance
        let direct_start = std::time::Instant::now();
        for &value in &test_values {
            let _results = index.query_exact(&OrderedFloat(value));
        }
        let direct_duration = direct_start.elapsed();

        // Measure streaming query performance
        let mut cursor = Cursor::new(buffer.clone());
        let index_meta = IndexMeta::<Float<f32>>::from_reader(&mut cursor, buffer.len() as u64)?;

        let stream_start = std::time::Instant::now();
        for &value in &test_values {
            let test_height = OrderedFloat(value);
            cursor.seek(SeekFrom::Start(0))?;
            let _results = index_meta.stream_query_exact(&mut cursor, &test_height)?;
        }
        let stream_duration = stream_start.elapsed();

        println!(
            "Performance comparison:\n\
             Direct query: {:?}\n\
             Stream query: {:?}\n\
             Ratio: {:.2}x",
            direct_duration,
            stream_duration,
            stream_duration.as_secs_f64() / direct_duration.as_secs_f64()
        );

        Ok(())
>>>>>>> c3fa7936
    }
}<|MERGE_RESOLUTION|>--- conflicted
+++ resolved
@@ -212,12 +212,384 @@
     }
 }
 
-<<<<<<< HEAD
+/// A trait for type-safe streaming access to an index.
+pub trait TypedStreamableIndex<T: Ord + ByteSerializable + Send + Sync + 'static>:
+    Send + Sync
+{
+    /// Returns the size of the index in bytes.
+    fn index_size(&self) -> u64;
+
+    /// Returns the offsets for an exact match given a key.
+    /// The reader should be positioned at the start of the index data.
+    fn stream_query_exact<R: Read + Seek>(
+        &self,
+        reader: &mut R,
+        key: &T,
+    ) -> std::io::Result<Vec<ValueOffset>>;
+
+    /// Returns the offsets for a range query given optional lower and upper keys.
+    /// The reader should be positioned at the start of the index data.
+    fn stream_query_range<R: Read + Seek>(
+        &self,
+        reader: &mut R,
+        lower: Option<&T>,
+        upper: Option<&T>,
+    ) -> std::io::Result<Vec<ValueOffset>>;
+
+    /// Returns the offsets for an exact match given a key.
+    /// For use with HTTP range requests.
+    #[cfg(feature = "http")]
+    async fn http_stream_query_exact<C: http_range_client::AsyncHttpRangeClient>(
+        &self,
+        client: &mut http_range_client::AsyncBufferedHttpRangeClient<C>,
+        index_offset: usize,
+        key: &T,
+    ) -> std::io::Result<Vec<ValueOffset>>;
+
+    /// Returns the offsets for a range query given optional lower and upper keys.
+    /// For use with HTTP range requests.
+    #[cfg(feature = "http")]
+    async fn http_stream_query_range<C: http_range_client::AsyncHttpRangeClient>(
+        &self,
+        client: &mut http_range_client::AsyncBufferedHttpRangeClient<C>,
+        index_offset: usize,
+        lower: Option<&T>,
+        upper: Option<&T>,
+    ) -> std::io::Result<Vec<ValueOffset>>;
+}
+
+/// Metadata for a serialized BufferedIndex, used for streaming access.
+#[derive(Debug, Clone, PartialEq, Eq)]
+pub struct IndexMeta<T: Ord + ByteSerializable + Send + Sync + 'static> {
+    /// Number of entries in the index.
+    pub entry_count: u64,
+    /// Total size of the index in bytes.
+    pub size: u64,
+    /// Phantom data to represent the type parameter.
+    pub _phantom: std::marker::PhantomData<T>,
+}
+
+impl<T: Ord + ByteSerializable + Send + Sync + 'static + std::fmt::Debug> IndexMeta<T> {
+    /// Creates a new IndexMeta.
+    pub fn new(entry_count: u64, size: u64) -> Self {
+        Self {
+            entry_count,
+            size,
+            _phantom: std::marker::PhantomData,
+        }
+    }
+
+    /// Read metadata and construct an IndexMeta from a reader.
+    pub fn from_reader<R: Read + Seek>(reader: &mut R, size: u64) -> Result<Self, error::Error> {
+        let start_pos = reader.stream_position()?;
+
+        // Read the type identifier.
+        let mut type_id_bytes = [0u8; 4];
+        reader.read_exact(&mut type_id_bytes)?;
+
+        // Read the number of entries.
+        let mut entry_count_bytes = [0u8; 8];
+        reader.read_exact(&mut entry_count_bytes)?;
+        let entry_count = u64::from_le_bytes(entry_count_bytes);
+
+        // Seek back to the start position.
+        reader.seek(SeekFrom::Start(start_pos))?;
+
+        Ok(Self::new(entry_count, size))
+    }
+
+    /// Seek to a specific entry in the index.
+    pub fn seek_to_entry<R: Read + Seek>(
+        &self,
+        reader: &mut R,
+        entry_index: u64,
+        start_pos: u64,
+    ) -> std::io::Result<()> {
+        if entry_index >= self.entry_count {
+            return Err(std::io::Error::new(
+                std::io::ErrorKind::InvalidInput,
+                format!(
+                    "entry index {} out of bounds (max: {})",
+                    entry_index,
+                    self.entry_count - 1
+                ),
+            ));
+        }
+
+        // Skip the type id (4 bytes) and entry count (8 bytes).
+        let pos = start_pos + 12;
+
+        reader.seek(SeekFrom::Start(pos))?;
+
+        // Skip entries until we reach the desired one.
+        for _ in 0..entry_index {
+            // Read the key length.
+            let mut key_len_bytes = [0u8; 8];
+            reader.read_exact(&mut key_len_bytes)?;
+            let key_len = u64::from_le_bytes(key_len_bytes);
+
+            // Skip the key.
+            reader.seek(SeekFrom::Current(key_len as i64))?;
+
+            // Read the offsets count.
+            let mut offsets_count_bytes = [0u8; 8];
+            reader.read_exact(&mut offsets_count_bytes)?;
+            let offsets_count = u64::from_le_bytes(offsets_count_bytes);
+
+            // Skip the offsets.
+            reader.seek(SeekFrom::Current((offsets_count * 8) as i64))?;
+        }
+
+        Ok(())
+    }
+
+    /// Find the lower bound for a key using binary search.
+    pub fn find_lower_bound<R: Read + Seek>(
+        &self,
+        reader: &mut R,
+        key: &T,
+        start_pos: u64,
+    ) -> std::io::Result<u64> {
+        if self.entry_count == 0 {
+            return Ok(0);
+        }
+
+        let mut left = 0;
+        let mut right = self.entry_count - 1;
+
+        while left <= right {
+            let mid = left + (right - left) / 2;
+            self.seek_to_entry(reader, mid, start_pos)?;
+
+            // Read the key length.
+            let mut key_len_bytes = [0u8; 8];
+            reader.read_exact(&mut key_len_bytes)?;
+            let key_len = u64::from_le_bytes(key_len_bytes);
+
+            // Read the key.
+            let mut key_bytes = vec![0u8; key_len as usize];
+            reader.read_exact(&mut key_bytes)?;
+
+            // Deserialize the key and compare.
+            let entry_key = T::from_bytes(&key_bytes);
+            let ordering = entry_key.cmp(key);
+
+            match ordering {
+                std::cmp::Ordering::Equal => return Ok(mid),
+                std::cmp::Ordering::Less => left = mid + 1,
+                std::cmp::Ordering::Greater => {
+                    if mid == 0 {
+                        break;
+                    }
+                    right = mid - 1;
+                }
+            }
+        }
+
+        Ok(left)
+    }
+
+    /// Find the upper bound for a key using binary search.
+    pub fn find_upper_bound<R: Read + Seek>(
+        &self,
+        reader: &mut R,
+        key: &T,
+        start_pos: u64,
+    ) -> std::io::Result<u64> {
+        if self.entry_count == 0 {
+            return Ok(0);
+        }
+
+        let mut left = 0;
+        let mut right = self.entry_count - 1;
+
+        while left <= right {
+            let mid = left + (right - left) / 2;
+            self.seek_to_entry(reader, mid, start_pos)?;
+
+            // Read the key length.
+            let mut key_len_bytes = [0u8; 8];
+            reader.read_exact(&mut key_len_bytes)?;
+            let key_len = u64::from_le_bytes(key_len_bytes);
+
+            // Read the key.
+            let mut key_bytes = vec![0u8; key_len as usize];
+            reader.read_exact(&mut key_bytes)?;
+
+            // Deserialize the key and compare.
+            let entry_key = T::from_bytes(&key_bytes);
+            let ordering = entry_key.cmp(key);
+
+            match ordering {
+                std::cmp::Ordering::Equal | std::cmp::Ordering::Less => left = mid + 1,
+                std::cmp::Ordering::Greater => {
+                    if mid == 0 {
+                        break;
+                    }
+                    right = mid - 1;
+                }
+            }
+        }
+
+        Ok(left)
+    }
+
+    /// Read the offsets for a specific entry.
+    pub fn read_offsets<R: Read + Seek>(
+        &self,
+        reader: &mut R,
+        entry_index: u64,
+        start_pos: u64,
+    ) -> std::io::Result<Vec<ValueOffset>> {
+        self.seek_to_entry(reader, entry_index, start_pos)?;
+
+        // Read the key length.
+        let mut key_len_bytes = [0u8; 8];
+        reader.read_exact(&mut key_len_bytes)?;
+        let key_len = u64::from_le_bytes(key_len_bytes);
+
+        // Skip the key.
+        reader.seek(SeekFrom::Current(key_len as i64))?;
+
+        // Read the offsets count.
+        let mut offsets_count_bytes = [0u8; 8];
+        reader.read_exact(&mut offsets_count_bytes)?;
+        let offsets_count = u64::from_le_bytes(offsets_count_bytes);
+
+        // Read the offsets.
+        let mut offsets = Vec::with_capacity(offsets_count as usize);
+        for _ in 0..offsets_count {
+            let mut offset_bytes = [0u8; 8];
+            reader.read_exact(&mut offset_bytes)?;
+            offsets.push(u64::from_le_bytes(offset_bytes));
+        }
+
+        Ok(offsets)
+    }
+}
+
+impl<T: Ord + ByteSerializable + Send + Sync + 'static + std::fmt::Debug> TypedStreamableIndex<T>
+    for IndexMeta<T>
+{
+    fn index_size(&self) -> u64 {
+        self.size
+    }
+
+    fn stream_query_exact<R: Read + Seek>(
+        &self,
+        reader: &mut R,
+        key: &T,
+    ) -> std::io::Result<Vec<ValueOffset>> {
+        let start_pos = reader.stream_position()?;
+        let index = self.find_lower_bound(reader, key, start_pos)?;
+
+        if index >= self.entry_count {
+            return Ok(Vec::new());
+        }
+
+        // Seek to the found entry.
+        self.seek_to_entry(reader, index, start_pos)?;
+
+        // Read the key length.
+        let mut key_len_bytes = [0u8; 8];
+        reader.read_exact(&mut key_len_bytes)?;
+        let key_len = u64::from_le_bytes(key_len_bytes);
+
+        // Read the key.
+        let mut key_bytes = vec![0u8; key_len as usize];
+        reader.read_exact(&mut key_bytes)?;
+
+        // Deserialize the key and check for exact match.
+        let entry_key = T::from_bytes(&key_bytes);
+
+        if &entry_key == key {
+            // Read the offsets count.
+            let mut offsets_count_bytes = [0u8; 8];
+            reader.read_exact(&mut offsets_count_bytes)?;
+            let offsets_count = u64::from_le_bytes(offsets_count_bytes);
+
+            // Read the offsets.
+            let mut offsets = Vec::with_capacity(offsets_count as usize);
+            for _ in 0..offsets_count {
+                let mut offset_bytes = [0u8; 8];
+                reader.read_exact(&mut offset_bytes)?;
+                offsets.push(u64::from_le_bytes(offset_bytes));
+            }
+
+            return Ok(offsets);
+        }
+
+        Ok(Vec::new())
+    }
+
+    fn stream_query_range<R: Read + Seek>(
+        &self,
+        reader: &mut R,
+        lower: Option<&T>,
+        upper: Option<&T>,
+    ) -> std::io::Result<Vec<ValueOffset>> {
+        let start_pos = reader.stream_position()?;
+        // Find lower bound.
+        let start_index = if let Some(lower_key) = lower {
+            self.find_lower_bound(reader, lower_key, start_pos)?
+        } else {
+            0
+        };
+
+        // Find upper bound.
+        let end_index = if let Some(upper_key) = upper {
+            self.find_upper_bound(reader, upper_key, start_pos)?
+        } else {
+            self.entry_count
+        };
+
+        if start_index >= end_index || start_index >= self.entry_count {
+            return Ok(Vec::new());
+        }
+
+        let mut all_offsets = Vec::new();
+
+        // Collect all offsets within the range.
+        for entry_index in start_index..end_index.min(self.entry_count) {
+            let offsets = self.read_offsets(reader, entry_index, start_pos)?;
+            all_offsets.extend(offsets);
+        }
+
+        Ok(all_offsets)
+    }
+
+    #[cfg(feature = "http")]
+    async fn http_stream_query_exact<C: http_range_client::AsyncHttpRangeClient>(
+        &self,
+        client: &mut http_range_client::AsyncBufferedHttpRangeClient<C>,
+        index_offset: usize,
+        key: &T,
+    ) -> std::io::Result<Vec<ValueOffset>> {
+        // HTTP implementation would go here, similar to the existing one but type-aware
+        unimplemented!("Type-aware HTTP streaming not yet implemented")
+    }
+
+    #[cfg(feature = "http")]
+    async fn http_stream_query_range<C: http_range_client::AsyncHttpRangeClient>(
+        &self,
+        client: &mut http_range_client::AsyncBufferedHttpRangeClient<C>,
+        index_offset: usize,
+        lower: Option<&T>,
+        upper: Option<&T>,
+    ) -> std::io::Result<Vec<ValueOffset>> {
+        // HTTP implementation would go here, similar to the existing one but type-aware
+        unimplemented!("Type-aware HTTP streaming not yet implemented")
+    }
+}
+
 #[cfg(test)]
 mod tests {
     use super::*;
-
+    use crate::byte_serializable::Float;
+    use chrono::{NaiveDate, NaiveDateTime};
     use ordered_float::OrderedFloat;
+    use std::io::Cursor;
+    use std::io::{Seek, SeekFrom};
 
     // Helper function to create a sample height index
     fn create_sample_height_index() -> BufferedIndex<OrderedFloat<f32>> {
@@ -253,421 +625,6 @@
         index
     }
 
-=======
-/// A trait for type-safe streaming access to an index.
-pub trait TypedStreamableIndex<T: Ord + ByteSerializable + Send + Sync + 'static>:
-    Send + Sync
-{
-    /// Returns the size of the index in bytes.
-    fn index_size(&self) -> u64;
-
-    /// Returns the offsets for an exact match given a key.
-    /// The reader should be positioned at the start of the index data.
-    fn stream_query_exact<R: Read + Seek>(
-        &self,
-        reader: &mut R,
-        key: &T,
-    ) -> std::io::Result<Vec<ValueOffset>>;
-
-    /// Returns the offsets for a range query given optional lower and upper keys.
-    /// The reader should be positioned at the start of the index data.
-    fn stream_query_range<R: Read + Seek>(
-        &self,
-        reader: &mut R,
-        lower: Option<&T>,
-        upper: Option<&T>,
-    ) -> std::io::Result<Vec<ValueOffset>>;
-
-    /// Returns the offsets for an exact match given a key.
-    /// For use with HTTP range requests.
-    #[cfg(feature = "http")]
-    async fn http_stream_query_exact<C: http_range_client::AsyncHttpRangeClient>(
-        &self,
-        client: &mut http_range_client::AsyncBufferedHttpRangeClient<C>,
-        index_offset: usize,
-        key: &T,
-    ) -> std::io::Result<Vec<ValueOffset>>;
-
-    /// Returns the offsets for a range query given optional lower and upper keys.
-    /// For use with HTTP range requests.
-    #[cfg(feature = "http")]
-    async fn http_stream_query_range<C: http_range_client::AsyncHttpRangeClient>(
-        &self,
-        client: &mut http_range_client::AsyncBufferedHttpRangeClient<C>,
-        index_offset: usize,
-        lower: Option<&T>,
-        upper: Option<&T>,
-    ) -> std::io::Result<Vec<ValueOffset>>;
-}
-
-/// Metadata for a serialized BufferedIndex, used for streaming access.
-#[derive(Debug, Clone, PartialEq, Eq)]
-pub struct IndexMeta<T: Ord + ByteSerializable + Send + Sync + 'static> {
-    /// Number of entries in the index.
-    pub entry_count: u64,
-    /// Total size of the index in bytes.
-    pub size: u64,
-    /// Phantom data to represent the type parameter.
-    pub _phantom: std::marker::PhantomData<T>,
-}
-
-impl<T: Ord + ByteSerializable + Send + Sync + 'static + std::fmt::Debug> IndexMeta<T> {
-    /// Creates a new IndexMeta.
-    pub fn new(entry_count: u64, size: u64) -> Self {
-        Self {
-            entry_count,
-            size,
-            _phantom: std::marker::PhantomData,
-        }
-    }
-
-    /// Read metadata and construct an IndexMeta from a reader.
-    pub fn from_reader<R: Read + Seek>(reader: &mut R, size: u64) -> Result<Self, error::Error> {
-        let start_pos = reader.stream_position()?;
-
-        // Read the type identifier.
-        let mut type_id_bytes = [0u8; 4];
-        reader.read_exact(&mut type_id_bytes)?;
-
-        // Read the number of entries.
-        let mut entry_count_bytes = [0u8; 8];
-        reader.read_exact(&mut entry_count_bytes)?;
-        let entry_count = u64::from_le_bytes(entry_count_bytes);
-
-        // Seek back to the start position.
-        reader.seek(SeekFrom::Start(start_pos))?;
-
-        Ok(Self::new(entry_count, size))
-    }
-
-    /// Seek to a specific entry in the index.
-    pub fn seek_to_entry<R: Read + Seek>(
-        &self,
-        reader: &mut R,
-        entry_index: u64,
-        start_pos: u64,
-    ) -> std::io::Result<()> {
-        if entry_index >= self.entry_count {
-            return Err(std::io::Error::new(
-                std::io::ErrorKind::InvalidInput,
-                format!(
-                    "entry index {} out of bounds (max: {})",
-                    entry_index,
-                    self.entry_count - 1
-                ),
-            ));
-        }
-
-        // Skip the type id (4 bytes) and entry count (8 bytes).
-        let pos = start_pos + 12;
-
-        reader.seek(SeekFrom::Start(pos))?;
-
-        // Skip entries until we reach the desired one.
-        for _ in 0..entry_index {
-            // Read the key length.
-            let mut key_len_bytes = [0u8; 8];
-            reader.read_exact(&mut key_len_bytes)?;
-            let key_len = u64::from_le_bytes(key_len_bytes);
-
-            // Skip the key.
-            reader.seek(SeekFrom::Current(key_len as i64))?;
-
-            // Read the offsets count.
-            let mut offsets_count_bytes = [0u8; 8];
-            reader.read_exact(&mut offsets_count_bytes)?;
-            let offsets_count = u64::from_le_bytes(offsets_count_bytes);
-
-            // Skip the offsets.
-            reader.seek(SeekFrom::Current((offsets_count * 8) as i64))?;
-        }
-
-        Ok(())
-    }
-
-    /// Find the lower bound for a key using binary search.
-    pub fn find_lower_bound<R: Read + Seek>(
-        &self,
-        reader: &mut R,
-        key: &T,
-        start_pos: u64,
-    ) -> std::io::Result<u64> {
-        if self.entry_count == 0 {
-            return Ok(0);
-        }
-
-        let mut left = 0;
-        let mut right = self.entry_count - 1;
-
-        while left <= right {
-            let mid = left + (right - left) / 2;
-            self.seek_to_entry(reader, mid, start_pos)?;
-
-            // Read the key length.
-            let mut key_len_bytes = [0u8; 8];
-            reader.read_exact(&mut key_len_bytes)?;
-            let key_len = u64::from_le_bytes(key_len_bytes);
-
-            // Read the key.
-            let mut key_bytes = vec![0u8; key_len as usize];
-            reader.read_exact(&mut key_bytes)?;
-
-            // Deserialize the key and compare.
-            let entry_key = T::from_bytes(&key_bytes);
-            let ordering = entry_key.cmp(key);
-
-            match ordering {
-                std::cmp::Ordering::Equal => return Ok(mid),
-                std::cmp::Ordering::Less => left = mid + 1,
-                std::cmp::Ordering::Greater => {
-                    if mid == 0 {
-                        break;
-                    }
-                    right = mid - 1;
-                }
-            }
-        }
-
-        Ok(left)
-    }
-
-    /// Find the upper bound for a key using binary search.
-    pub fn find_upper_bound<R: Read + Seek>(
-        &self,
-        reader: &mut R,
-        key: &T,
-        start_pos: u64,
-    ) -> std::io::Result<u64> {
-        if self.entry_count == 0 {
-            return Ok(0);
-        }
-
-        let mut left = 0;
-        let mut right = self.entry_count - 1;
-
-        while left <= right {
-            let mid = left + (right - left) / 2;
-            self.seek_to_entry(reader, mid, start_pos)?;
-
-            // Read the key length.
-            let mut key_len_bytes = [0u8; 8];
-            reader.read_exact(&mut key_len_bytes)?;
-            let key_len = u64::from_le_bytes(key_len_bytes);
-
-            // Read the key.
-            let mut key_bytes = vec![0u8; key_len as usize];
-            reader.read_exact(&mut key_bytes)?;
-
-            // Deserialize the key and compare.
-            let entry_key = T::from_bytes(&key_bytes);
-            let ordering = entry_key.cmp(key);
-
-            match ordering {
-                std::cmp::Ordering::Equal | std::cmp::Ordering::Less => left = mid + 1,
-                std::cmp::Ordering::Greater => {
-                    if mid == 0 {
-                        break;
-                    }
-                    right = mid - 1;
-                }
-            }
-        }
-
-        Ok(left)
-    }
-
-    /// Read the offsets for a specific entry.
-    pub fn read_offsets<R: Read + Seek>(
-        &self,
-        reader: &mut R,
-        entry_index: u64,
-        start_pos: u64,
-    ) -> std::io::Result<Vec<ValueOffset>> {
-        self.seek_to_entry(reader, entry_index, start_pos)?;
-
-        // Read the key length.
-        let mut key_len_bytes = [0u8; 8];
-        reader.read_exact(&mut key_len_bytes)?;
-        let key_len = u64::from_le_bytes(key_len_bytes);
-
-        // Skip the key.
-        reader.seek(SeekFrom::Current(key_len as i64))?;
-
-        // Read the offsets count.
-        let mut offsets_count_bytes = [0u8; 8];
-        reader.read_exact(&mut offsets_count_bytes)?;
-        let offsets_count = u64::from_le_bytes(offsets_count_bytes);
-
-        // Read the offsets.
-        let mut offsets = Vec::with_capacity(offsets_count as usize);
-        for _ in 0..offsets_count {
-            let mut offset_bytes = [0u8; 8];
-            reader.read_exact(&mut offset_bytes)?;
-            offsets.push(u64::from_le_bytes(offset_bytes));
-        }
-
-        Ok(offsets)
-    }
-}
-
-impl<T: Ord + ByteSerializable + Send + Sync + 'static + std::fmt::Debug> TypedStreamableIndex<T>
-    for IndexMeta<T>
-{
-    fn index_size(&self) -> u64 {
-        self.size
-    }
-
-    fn stream_query_exact<R: Read + Seek>(
-        &self,
-        reader: &mut R,
-        key: &T,
-    ) -> std::io::Result<Vec<ValueOffset>> {
-        let start_pos = reader.stream_position()?;
-        let index = self.find_lower_bound(reader, key, start_pos)?;
-
-        if index >= self.entry_count {
-            return Ok(Vec::new());
-        }
-
-        // Seek to the found entry.
-        self.seek_to_entry(reader, index, start_pos)?;
-
-        // Read the key length.
-        let mut key_len_bytes = [0u8; 8];
-        reader.read_exact(&mut key_len_bytes)?;
-        let key_len = u64::from_le_bytes(key_len_bytes);
-
-        // Read the key.
-        let mut key_bytes = vec![0u8; key_len as usize];
-        reader.read_exact(&mut key_bytes)?;
-
-        // Deserialize the key and check for exact match.
-        let entry_key = T::from_bytes(&key_bytes);
-
-        if &entry_key == key {
-            // Read the offsets count.
-            let mut offsets_count_bytes = [0u8; 8];
-            reader.read_exact(&mut offsets_count_bytes)?;
-            let offsets_count = u64::from_le_bytes(offsets_count_bytes);
-
-            // Read the offsets.
-            let mut offsets = Vec::with_capacity(offsets_count as usize);
-            for _ in 0..offsets_count {
-                let mut offset_bytes = [0u8; 8];
-                reader.read_exact(&mut offset_bytes)?;
-                offsets.push(u64::from_le_bytes(offset_bytes));
-            }
-
-            return Ok(offsets);
-        }
-
-        Ok(Vec::new())
-    }
-
-    fn stream_query_range<R: Read + Seek>(
-        &self,
-        reader: &mut R,
-        lower: Option<&T>,
-        upper: Option<&T>,
-    ) -> std::io::Result<Vec<ValueOffset>> {
-        let start_pos = reader.stream_position()?;
-        // Find lower bound.
-        let start_index = if let Some(lower_key) = lower {
-            self.find_lower_bound(reader, lower_key, start_pos)?
-        } else {
-            0
-        };
-
-        // Find upper bound.
-        let end_index = if let Some(upper_key) = upper {
-            self.find_upper_bound(reader, upper_key, start_pos)?
-        } else {
-            self.entry_count
-        };
-
-        if start_index >= end_index || start_index >= self.entry_count {
-            return Ok(Vec::new());
-        }
-
-        let mut all_offsets = Vec::new();
-
-        // Collect all offsets within the range.
-        for entry_index in start_index..end_index.min(self.entry_count) {
-            let offsets = self.read_offsets(reader, entry_index, start_pos)?;
-            all_offsets.extend(offsets);
-        }
-
-        Ok(all_offsets)
-    }
-
-    #[cfg(feature = "http")]
-    async fn http_stream_query_exact<C: http_range_client::AsyncHttpRangeClient>(
-        &self,
-        client: &mut http_range_client::AsyncBufferedHttpRangeClient<C>,
-        index_offset: usize,
-        key: &T,
-    ) -> std::io::Result<Vec<ValueOffset>> {
-        // HTTP implementation would go here, similar to the existing one but type-aware
-        unimplemented!("Type-aware HTTP streaming not yet implemented")
-    }
-
-    #[cfg(feature = "http")]
-    async fn http_stream_query_range<C: http_range_client::AsyncHttpRangeClient>(
-        &self,
-        client: &mut http_range_client::AsyncBufferedHttpRangeClient<C>,
-        index_offset: usize,
-        lower: Option<&T>,
-        upper: Option<&T>,
-    ) -> std::io::Result<Vec<ValueOffset>> {
-        // HTTP implementation would go here, similar to the existing one but type-aware
-        unimplemented!("Type-aware HTTP streaming not yet implemented")
-    }
-}
-
-#[cfg(test)]
-mod tests {
-    use super::*;
-    use crate::byte_serializable::Float;
-    use chrono::{NaiveDate, NaiveDateTime};
-    use ordered_float::OrderedFloat;
-    use std::io::Cursor;
-    use std::io::{Seek, SeekFrom};
-
-    // Helper function to create a sample height index
-    fn create_sample_height_index() -> BufferedIndex<OrderedFloat<f32>> {
-        let mut entries = Vec::new();
-
-        // Create sample data with heights
-        let heights = [
-            (10.5f32, vec![0]),    // Building 0 has height 10.5
-            (15.2f32, vec![1]),    // Building 1 has height 15.2
-            (20.0f32, vec![2, 3]), // Buildings 2 and 3 have height 20.0
-            (22.7f32, vec![4]),
-            (25.3f32, vec![5]),
-            (30.0f32, vec![6, 7, 8]), // Buildings 6, 7, 8 have height 30.0
-            (32.1f32, vec![9]),
-            (35.5f32, vec![10]),
-            (40.0f32, vec![11, 12]),
-            (45.2f32, vec![13]),
-            (50.0f32, vec![14, 15, 16]), // Buildings 14, 15, 16 have height 50.0
-            (55.7f32, vec![17]),
-            (60.3f32, vec![18]),
-            (65.0f32, vec![19]),
-        ];
-
-        for (height, offsets) in heights.iter() {
-            entries.push(KeyValue {
-                key: OrderedFloat(*height),
-                offsets: offsets.iter().map(|&i| i as u64).collect(),
-            });
-        }
-
-        let mut index = BufferedIndex::new();
-        index.build_index(entries);
-        index
-    }
-
->>>>>>> c3fa7936
     // Helper function to create a sample building ID index
     fn create_sample_id_index() -> BufferedIndex<String> {
         let mut entries = Vec::new();
@@ -702,8 +659,6 @@
         let mut index = BufferedIndex::new();
         index.build_index(entries);
         index
-<<<<<<< HEAD
-=======
     }
 
     fn create_sample_date_index() -> BufferedIndex<NaiveDateTime> {
@@ -1059,6 +1014,5 @@
         );
 
         Ok(())
->>>>>>> c3fa7936
     }
 }